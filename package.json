{
  "name": "CKReiff-react-camera-pro",
  "description": "Universal Camera component for React. Designed with focus on Android, iOS cameras and standard webcams.",
<<<<<<< HEAD
  "version": "1.6.0",
=======
  "version": "1.4.0",
>>>>>>> 951f6269
  "main": "dist/index.cjs.js",
  "module": "dist/index.esm.js",
  "keywords": [
    "camera",
    "webcam",
    "cam",
    "react",
    "ios",
    "android",
    "mobile",
    "webRTC"
  ],
  "repository": {
    "url": "https://github.com/purple-technology/react-camera-pro",
    "type": "git"
  },
  "homepage": "https://github.com/purple-technology/react-camera-pro#readme",
  "author": "Martin Urban <murban@purple-technology.com>",
  "license": "MIT",
  "types": "dist/index.d.ts",
  "dependencies": {
    "@types/webrtc": "0.0.25",
    "detectrtc": "^1.3.9"
  },
  "devDependencies": {
    "@types/react": "^18.3.3",
    "@types/react-dom": "^18.3.0",
    "@types/styled-components": "^5.1.34",
    "@typescript-eslint/eslint-plugin": "^5.41.0",
    "@typescript-eslint/parser": "^5.41.0",
    "concurrently": "^5.0.2",
    "eslint": "^8.26.0",
    "eslint-config-prettier": "^8.5.0",
    "eslint-plugin-prettier": "^4.2.1",
    "eslint-plugin-react": "^7.31.10",
    "install-peers-cli": "^2.2.0",
    "prepend-file": "^1.3.1",
    "prettier": "^2.7.1",
    "rollup": "^1.29.0",
    "rollup-plugin-typescript2": "^0.25.3",
    "ts-node": "^8.6.2",
    "tslib": "^1.10.0",
    "typescript": "^3.7.5"
  },
  "peerDependencies": {
    "react": "^18.3.1",
    "react-dom": "^18.3.1",
    "styled-components": "^5.1.34"
  },
  "scripts": {
    "build": "rollup -c",
    "build-watch": "rollup -c -w",
    "prepublishOnly": "npm run build",
    "prepare": "install-peers -f && cd example && npm i",
    "start-example": "cd example && npm start",
    "deploy-example": "cd example && npm run deploy",
    "dev": "concurrently --kill-others \"npm run build-watch\" \"npm run start-example\"",
    "test": "ts-node test/test.ts",
    "pretest": "npm run build",
    "test:lint": "eslint ./src/**/*.ts ./src/**/*.tsx ./example/src/**/*.ts ./example/src/**/*.tsx",
    "test:lint:fix": "npm run test:lint -- --fix"
  },
  "files": [
    "dist"
  ]
}<|MERGE_RESOLUTION|>--- conflicted
+++ resolved
@@ -1,11 +1,7 @@
 {
   "name": "CKReiff-react-camera-pro",
   "description": "Universal Camera component for React. Designed with focus on Android, iOS cameras and standard webcams.",
-<<<<<<< HEAD
-  "version": "1.6.0",
-=======
   "version": "1.4.0",
->>>>>>> 951f6269
   "main": "dist/index.cjs.js",
   "module": "dist/index.esm.js",
   "keywords": [
